--- conflicted
+++ resolved
@@ -102,14 +102,7 @@
     "hdu = fits.open(path)\n",
     "data = hdu[1].data\n",
     "\n",
-<<<<<<< HEAD
     "plt.imshow(data[7000],origin='lower')\n",
-=======
-    "# set all NaN values to 0\n",
-    "data[np.isnan(data)] = 0\n",
-    "\n",
-    "plt.imshow(data[7000], origin='lower')\n",
->>>>>>> 916089ee
     "plt.colorbar()"
    ]
   },
